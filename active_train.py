from argparse import ArgumentParser, ArgumentDefaultsHelpFormatter
import copy
<<<<<<< HEAD
import csv
=======
>>>>>>> 4c40a023
import numpy as np
import random
from Queryset import Queryset, QueryDataset
from QuerySampler import QueryDecompose

import torch.optim as optim
import torch
from active import ActiveLearner, _to_datasets, print_eval_res, data_split_cv, save_eval_res
import cardnet
import os
from util import model_checkpoint, load_model, make_dir


def _summarize_eval_res(eval_res):
        if eval_res is None or len(eval_res) == 0:
                return 0.0, 0.0, 0
        res, loss, l1, _ = eval_res[0]
        cnt = len(res)
        avg_loss = loss / cnt if cnt > 0 else 0.0
        avg_l1 = l1 / cnt if cnt > 0 else 0.0
        return avg_loss, avg_l1, cnt


def _extract_q_error_records(eval_res, fold_idx):
        records = []
        if not eval_res:
                return records
        for dataset_idx, (res, _, _, _) in enumerate(eval_res):
                for sample_idx, (card_log, pred_log) in enumerate(res):
                        diff_log = float(pred_log - card_log)
                        q_error = float(2 ** abs(diff_log))
                        records.append({
                                "fold": fold_idx,
                                "dataset_index": dataset_idx,
                                "sample_index": sample_idx,
                                "card_log": float(card_log),
                                "pred_log": float(pred_log),
                                "diff_log": diff_log,
                                "q_error": q_error
                        })
        return records


def _summarize_q_errors(records):
	if not records:
		return None
	q_errors = np.array([rec["q_error"] for rec in records], dtype=np.float64)
	summary = {
		"count": int(q_errors.size),
		"mean": float(np.mean(q_errors)),
		"median": float(np.median(q_errors)),
		"p25": float(np.quantile(q_errors, 0.25)),
		"p75": float(np.quantile(q_errors, 0.75)),
		"min": float(np.min(q_errors)),
		"max": float(np.max(q_errors))
	}
	return summary


def _save_q_error_outputs(args, size, records, fold_summaries):
	if not records:
		return
	base_dir = os.path.join(args.save_res_dir, args.dataset, str(size))
	make_dir(base_dir)

	q_error_path = os.path.join(base_dir, "q_errors.csv")
	with open(q_error_path, "w", newline="") as csv_file:
		fieldnames = ["fold", "dataset_index", "sample_index", "card_log", "pred_log", "diff_log", "q_error"]
		writer = csv.DictWriter(csv_file, fieldnames=fieldnames)
		writer.writeheader()
		for record in records:
			writer.writerow(record)

	summary_path = os.path.join(base_dir, "q_error_summary.csv")
	with open(summary_path, "w", newline="") as csv_file:
		fieldnames = ["fold", "count", "mean", "median", "p25", "p75", "min", "max"]
		writer = csv.DictWriter(csv_file, fieldnames=fieldnames)
		writer.writeheader()
		for fold_summary in fold_summaries:
			writer.writerow(fold_summary)
		overall_summary = _summarize_q_errors(records)
		if overall_summary is not None:
			overall_summary = {"fold": "overall", **overall_summary}
			writer.writerow(overall_summary)


def pretrain_finetune_experiment(args):
	"""Run the requested pre-train + fine-tune experiment for each query size."""

	queryset_dir = args.queryset_dir
	true_card_dir = args.true_card_dir
	dataset = args.dataset
	num_classes = args.max_classes

	random.seed(args.seed)
	np.random.seed(args.seed)
	torch.manual_seed(args.seed)
	if args.cuda:
		torch.cuda.manual_seed_all(args.seed)

	QD = QueryDecompose(queryset_dir=queryset_dir, true_card_dir=true_card_dir, dataset=dataset, k=args.k)
	QD.decomose_queries()
	all_subsets = QD.all_subsets

	QS = Queryset(args=args, all_subsets=all_subsets)
	QS.print_queryset_info()

	pretrain_queries, finetune_folds = QS.build_pretrain_finetune_splits(
		pretrain_ratio=args.pretrain_ratio,
		num_fold=args.num_fold,
		finetune_train_ratio=args.finetune_train_ratio,
		finetune_val_ratio=args.finetune_val_ratio,
		seed=args.seed)

	if len(pretrain_queries) == 0:
		raise RuntimeError("No queries available for pre-training. Please adjust the pretrain ratio or dataset.")

	num_node_feat = QS.num_node_feat
	num_edge_feat = QS.num_edge_feat

	criterion = torch.nn.MSELoss()
	criterion_cla = torch.nn.NLLLoss()
	active_learner = ActiveLearner(args)

	pretrain_queries = list(pretrain_queries)
	pretrain_rng = random.Random(args.seed)
	pretrain_rng.shuffle(pretrain_queries)
	pretrain_val_count = int(len(pretrain_queries) * args.finetune_val_ratio)
	if pretrain_val_count >= len(pretrain_queries):
		pretrain_val_count = max(0, len(pretrain_queries) - 1)
	pretrain_val_queries = pretrain_queries[:pretrain_val_count]
	pretrain_train_queries = pretrain_queries[pretrain_val_count:]
	if len(pretrain_train_queries) == 0 and len(pretrain_val_queries) > 0:
		pretrain_train_queries = pretrain_val_queries
	pretrain_train_dataset = QueryDataset(pretrain_train_queries, num_classes=num_classes)
	pretrain_val_dataset = (
		QueryDataset(pretrain_val_queries, num_classes=num_classes)
		if len(pretrain_val_queries) > 0
		else pretrain_train_dataset
	)
	pretrain_datasets = [pretrain_train_dataset]
	pretrain_val_datasets = [pretrain_val_dataset]

	base_epochs = args.epochs
	summary_by_size = {}

	for size in sorted(finetune_folds.keys()):
		folds = finetune_folds[size]
		if size not in QS.all_sizes or len(QS.all_sizes[size]) == 0:
			continue

		print("\n" + "=" * 40)
		print("Processing queries with {} vertices".format(size))
		print("=" * 40)

		model = cardnet.CardNet(args, num_node_feat=num_node_feat, num_edge_feat=num_edge_feat)
		model = model.to(args.device)
		optimizer = optim.Adam(model.parameters(), lr=args.learning_rate, weight_decay=args.weight_decay)
		scheduler = optim.lr_scheduler.ExponentialLR(optimizer, gamma=args.decay_factor)

		args.epochs = args.pretrain_epochs
		model, pretrain_time = active_learner.train(model=model, criterion=criterion, criterion_cal=criterion_cla,
			train_datasets=pretrain_datasets,
			val_datasets=pretrain_val_datasets,
			optimizer=optimizer,
			scheduler=scheduler,
			active=False)
		print("Pre-training time for size {}: {:.4f}s".format(size, pretrain_time))

		pretrained_state = copy.deepcopy(model.state_dict())

		fold_metrics = []
		size_records = []
		fold_summaries = []
		for fold_idx, (train_queries, val_queries, test_queries) in enumerate(folds):
			if len(train_queries) == 0 or len(test_queries) == 0:
				print("Skipping fold {} for size {} due to insufficient data.".format(fold_idx + 1, size))
				continue

			model_ft = cardnet.CardNet(args, num_node_feat=num_node_feat, num_edge_feat=num_edge_feat)
			model_ft = model_ft.to(args.device)
			model_ft.load_state_dict(pretrained_state)
			optimizer_ft = optim.Adam(model_ft.parameters(), lr=args.learning_rate, weight_decay=args.weight_decay)
			scheduler_ft = optim.lr_scheduler.ExponentialLR(optimizer_ft, gamma=args.decay_factor)

			args.epochs = args.finetune_epochs
			train_datasets = _to_datasets([train_queries], num_classes)
			val_datasets = _to_datasets([val_queries], num_classes) if len(val_queries) > 0 else _to_datasets([[]], num_classes)
			test_datasets = _to_datasets([test_queries], num_classes)

			print("Fine-tuning fold {}/{} for size {} (train/val/test = {}/{}/{})".format(
				fold_idx + 1,
				args.num_fold,
				size,
				len(train_queries),
				len(val_queries),
				len(test_queries)))

			model_ft, _ = active_learner.train(model=model_ft, criterion=criterion, criterion_cal=criterion_cla,
				train_datasets=train_datasets,
				val_datasets=val_datasets,
				optimizer=optimizer_ft,
				scheduler=scheduler_ft,
				active=False)

			val_eval = active_learner.evaluate(model=model_ft, criterion=criterion, eval_datasets=val_datasets)
			test_eval = active_learner.evaluate(model=model_ft, criterion=criterion, eval_datasets=test_datasets)

			fold_summary = None
			test_records = _extract_q_error_records(test_eval, fold_idx + 1)
			if test_records:
				size_records.extend(test_records)
				fold_summary_values = _summarize_q_errors(test_records)
				if fold_summary_values is not None:
					fold_summary = {"fold": fold_idx + 1, **fold_summary_values}
					fold_summaries.append(fold_summary)

			val_loss, val_mae, val_cnt = _summarize_eval_res(val_eval)
			test_loss, test_mae, test_cnt = _summarize_eval_res(test_eval)

			test_q_error_mean = fold_summary["mean"] if fold_summary is not None else 0.0

			fold_metrics.append({
				"fold": fold_idx + 1,
				"train_count": len(train_queries),
				"val_count": val_cnt,
				"test_count": test_cnt,
				"val_loss": val_loss,
				"val_mae": val_mae,
				"test_loss": test_loss,
				"test_mae": test_mae,
				"test_q_error_mean": test_q_error_mean
			})

			print("Fold {} results - Val MAE: {:.4f}, Test MAE: {:.4f}".format(
				fold_idx + 1,
				val_mae,
				test_mae))
			if test_records and fold_summary is not None:
				print("Fold {} test q-error mean: {:.4f}, median: {:.4f}, p25: {:.4f}, p75: {:.4f}".format(
					fold_idx + 1,
					fold_summary["mean"],
					fold_summary["median"],
					fold_summary["p25"],
					fold_summary["p75"]))

		if len(fold_metrics) == 0:
			print("No valid folds generated for size {}.".format(size))
			continue

		if size_records:
			_save_q_error_outputs(args, size, size_records, fold_summaries)

		overall_q_summary = _summarize_q_errors(size_records)
		if overall_q_summary is not None:
			print("Summary for size {} - Test q-error mean: {:.4f}, median: {:.4f}, p25: {:.4f}, p75: {:.4f}".format(
				size,
				overall_q_summary["mean"],
				overall_q_summary["median"],
				overall_q_summary["p25"],
				overall_q_summary["p75"]))

		val_maes = [m["val_mae"] for m in fold_metrics if m["val_count"] > 0]
		test_maes = [m["test_mae"] for m in fold_metrics if m["test_count"] > 0]
		summary_by_size[size] = {
			"folds": fold_metrics,
			"val_mae_mean": float(np.mean(val_maes)) if len(val_maes) > 0 else 0.0,
			"val_mae_std": float(np.std(val_maes)) if len(val_maes) > 0 else 0.0,
			"test_mae_mean": float(np.mean(test_maes)) if len(test_maes) > 0 else 0.0,
			"test_mae_std": float(np.std(test_maes)) if len(test_maes) > 0 else 0.0,
			"test_q_error_mean": overall_q_summary["mean"] if overall_q_summary is not None else 0.0,
			"test_q_error_median": overall_q_summary["median"] if overall_q_summary is not None else 0.0,
			"test_q_error_p25": overall_q_summary["p25"] if overall_q_summary is not None else 0.0,
			"test_q_error_p75": overall_q_summary["p75"] if overall_q_summary is not None else 0.0
		}

		print("Summary for size {} - Test MAE Mean: {:.4f}, Std: {:.4f}".format(
			size,
			summary_by_size[size]["test_mae_mean"],
			summary_by_size[size]["test_mae_std"]))

	args.epochs = base_epochs

	print("\nFinal summary by query size:")
	if not summary_by_size:
		print("No fine-tuning results were generated.")
	for size in sorted(summary_by_size.keys()):
		summary = summary_by_size[size]
		print("Size {} -> Val MAE Mean {:.4f} (Std {:.4f}), Test MAE Mean {:.4f} (Std {:.4f})".format(
			size,
			summary["val_mae_mean"],
			summary["val_mae_std"],
			summary["test_mae_mean"],
			summary["test_mae_std"]))
		print("           Test q-error Mean {:.4f}, Median {:.4f}, P25 {:.4f}, P75 {:.4f}".format(
			summary["test_q_error_mean"],
			summary["test_q_error_median"],
			summary["test_q_error_p25"],
			summary["test_q_error_p75"]))


def _summarize_eval_res(eval_res):
	if eval_res is None or len(eval_res) == 0:
		return 0.0, 0.0, 0
	res, loss, l1, _ = eval_res[0]
	cnt = len(res)
	avg_loss = loss / cnt if cnt > 0 else 0.0
	avg_l1 = l1 / cnt if cnt > 0 else 0.0
	return avg_loss, avg_l1, cnt


def pretrain_finetune_experiment(args):
	"""Run the requested pre-train + fine-tune experiment for each query size."""

	queryset_dir = args.queryset_dir
	true_card_dir = args.true_card_dir
	dataset = args.dataset
	num_classes = args.max_classes

	random.seed(args.seed)
	np.random.seed(args.seed)
	torch.manual_seed(args.seed)
	if args.cuda:
		torch.cuda.manual_seed_all(args.seed)

	QD = QueryDecompose(queryset_dir=queryset_dir, true_card_dir=true_card_dir, dataset=dataset, k=args.k)
	QD.decomose_queries()
	all_subsets = QD.all_subsets

	QS = Queryset(args=args, all_subsets=all_subsets)
	QS.print_queryset_info()

	pretrain_queries, finetune_folds = QS.build_pretrain_finetune_splits(
		pretrain_ratio=args.pretrain_ratio,
		num_fold=args.num_fold,
		finetune_train_ratio=args.finetune_train_ratio,
		finetune_val_ratio=args.finetune_val_ratio,
		seed=args.seed)

	if len(pretrain_queries) == 0:
		raise RuntimeError("No queries available for pre-training. Please adjust the pretrain ratio or dataset.")

	num_node_feat = QS.num_node_feat
	num_edge_feat = QS.num_edge_feat

	criterion = torch.nn.MSELoss()
	criterion_cla = torch.nn.NLLLoss()
	active_learner = ActiveLearner(args)

	pretrain_queries = list(pretrain_queries)
	pretrain_rng = random.Random(args.seed)
	pretrain_rng.shuffle(pretrain_queries)
	pretrain_val_count = int(len(pretrain_queries) * args.finetune_val_ratio)
	if pretrain_val_count >= len(pretrain_queries):
		pretrain_val_count = max(0, len(pretrain_queries) - 1)
	pretrain_val_queries = pretrain_queries[:pretrain_val_count]
	pretrain_train_queries = pretrain_queries[pretrain_val_count:]
	if len(pretrain_train_queries) == 0 and len(pretrain_val_queries) > 0:
		pretrain_train_queries = pretrain_val_queries
	pretrain_train_dataset = QueryDataset(pretrain_train_queries, num_classes=num_classes)
	pretrain_val_dataset = (
		QueryDataset(pretrain_val_queries, num_classes=num_classes)
		if len(pretrain_val_queries) > 0
		else pretrain_train_dataset
	)
	pretrain_datasets = [pretrain_train_dataset]
	pretrain_val_datasets = [pretrain_val_dataset]

	base_epochs = args.epochs
	summary_by_size = {}

	for size in sorted(finetune_folds.keys()):
		folds = finetune_folds[size]
		if size not in QS.all_sizes or len(QS.all_sizes[size]) == 0:
			continue

		print("\n" + "=" * 40)
		print("Processing queries with {} vertices".format(size))
		print("=" * 40)

		model = cardnet.CardNet(args, num_node_feat=num_node_feat, num_edge_feat=num_edge_feat)
		model = model.to(args.device)
		optimizer = optim.Adam(model.parameters(), lr=args.learning_rate, weight_decay=args.weight_decay)
		scheduler = optim.lr_scheduler.ExponentialLR(optimizer, gamma=args.decay_factor)

		args.epochs = args.pretrain_epochs
		model, pretrain_time = active_learner.train(model=model, criterion=criterion, criterion_cal=criterion_cla,
			train_datasets=pretrain_datasets,
			val_datasets=pretrain_val_datasets,
			optimizer=optimizer,
			scheduler=scheduler,
			active=False)
		print("Pre-training time for size {}: {:.4f}s".format(size, pretrain_time))

		pretrained_state = copy.deepcopy(model.state_dict())

		fold_metrics = []
		for fold_idx, (train_queries, val_queries, test_queries) in enumerate(folds):
			if len(train_queries) == 0 or len(test_queries) == 0:
				print("Skipping fold {} for size {} due to insufficient data.".format(fold_idx + 1, size))
				continue

			model_ft = cardnet.CardNet(args, num_node_feat=num_node_feat, num_edge_feat=num_edge_feat)
			model_ft = model_ft.to(args.device)
			model_ft.load_state_dict(pretrained_state)
			optimizer_ft = optim.Adam(model_ft.parameters(), lr=args.learning_rate, weight_decay=args.weight_decay)
			scheduler_ft = optim.lr_scheduler.ExponentialLR(optimizer_ft, gamma=args.decay_factor)

			args.epochs = args.finetune_epochs
			train_datasets = _to_datasets([train_queries], num_classes)
			val_datasets = _to_datasets([val_queries], num_classes) if len(val_queries) > 0 else _to_datasets([[]], num_classes)
			test_datasets = _to_datasets([test_queries], num_classes)

			print("Fine-tuning fold {}/{} for size {} (train/val/test = {}/{}/{})".format(
				fold_idx + 1,
				args.num_fold,
				size,
				len(train_queries),
				len(val_queries),
				len(test_queries)))

			model_ft, _ = active_learner.train(model=model_ft, criterion=criterion, criterion_cal=criterion_cla,
				train_datasets=train_datasets,
				val_datasets=val_datasets,
				optimizer=optimizer_ft,
				scheduler=scheduler_ft,
				active=False)

			val_eval = active_learner.evaluate(model=model_ft, criterion=criterion, eval_datasets=val_datasets)
			test_eval = active_learner.evaluate(model=model_ft, criterion=criterion, eval_datasets=test_datasets)

			val_loss, val_mae, val_cnt = _summarize_eval_res(val_eval)
			test_loss, test_mae, test_cnt = _summarize_eval_res(test_eval)

			fold_metrics.append({
				"fold": fold_idx + 1,
				"train_count": len(train_queries),
				"val_count": val_cnt,
				"test_count": test_cnt,
				"val_loss": val_loss,
				"val_mae": val_mae,
				"test_loss": test_loss,
				"test_mae": test_mae
			})

			print("Fold {} results - Val MAE: {:.4f}, Test MAE: {:.4f}".format(
				fold_idx + 1,
				val_mae,
				test_mae))

		if len(fold_metrics) == 0:
			print("No valid folds generated for size {}.".format(size))
			continue

		val_maes = [m["val_mae"] for m in fold_metrics if m["val_count"] > 0]
		test_maes = [m["test_mae"] for m in fold_metrics if m["test_count"] > 0]

		summary_by_size[size] = {
			"folds": fold_metrics,
			"val_mae_mean": float(np.mean(val_maes)) if len(val_maes) > 0 else 0.0,
			"val_mae_std": float(np.std(val_maes)) if len(val_maes) > 0 else 0.0,
			"test_mae_mean": float(np.mean(test_maes)) if len(test_maes) > 0 else 0.0,
			"test_mae_std": float(np.std(test_maes)) if len(test_maes) > 0 else 0.0
		}

		print("Summary for size {} - Test MAE Mean: {:.4f}, Std: {:.4f}".format(
			size,
			summary_by_size[size]["test_mae_mean"],
			summary_by_size[size]["test_mae_std"]))

	args.epochs = base_epochs

	print("\nFinal summary by query size:")
	if not summary_by_size:
		print("No fine-tuning results were generated.")
	for size in sorted(summary_by_size.keys()):
		summary = summary_by_size[size]
		print("Size {} -> Val MAE Mean {:.4f} (Std {:.4f}), Test MAE Mean {:.4f} (Std {:.4f})".format(
			size,
			summary["val_mae_mean"],
			summary["val_mae_std"],
			summary["test_mae_mean"],
			summary["test_mae_std"]))


def main(args):
	"""
	Entrance of train/test/active learning
	"""
	# input dir
	queryset_dir = args.queryset_dir
	true_card_dir = args.true_card_dir
	dataset = args.dataset
	data_dir = args.data_dir
	num_classes = args.max_classes

	# optimizer parameter
	lr = args.learning_rate
	weight_decay = args.weight_decay
	decay_factor = args.decay_factor


	QD = QueryDecompose(queryset_dir=queryset_dir, true_card_dir=true_card_dir, dataset=dataset, k=args.k)
	# decompose the query
	QD.decomose_queries()
	all_subsets = QD.all_subsets

	QS = Queryset(args= args, all_subsets=all_subsets)

	num_node_feat = QS.num_node_feat
	num_edge_feat = QS.num_edge_feat
	QS.print_queryset_info()

	train_sets, val_sets, test_sets, all_train_sets = QS.train_sets, QS.val_sets, QS.test_sets, QS.all_train_sets
	train_datasets = _to_datasets(train_sets, num_classes) if args.cumulative else _to_datasets(all_train_sets, num_classes)
	val_datasets, test_datasets, = _to_datasets(val_sets, num_classes), _to_datasets(test_sets, num_classes)

	model = cardnet.CardNet(args, num_node_feat= num_node_feat, num_edge_feat = num_edge_feat)
	print(model)
	criterion = torch.nn.MSELoss()
	criterion_cla = torch.nn.NLLLoss()
	optimizer = optim.Adam(model.parameters(), lr=lr, weight_decay=weight_decay)
	scheduler = optim.lr_scheduler.ExponentialLR(optimizer, gamma=decay_factor)

	active_learner = ActiveLearner(args)
	if args.mode == "train":
		print("start active learning ...")
		#load_model(args=args, model=model, device=args.device, optimizer=optimizer)
		active_learner.active_train(model=model, criterion=criterion, criterion_cla=criterion_cla,
								train_datasets=train_datasets, val_datasets=val_datasets, test_datasets=test_datasets,
								optimizer=optimizer, scheduler=scheduler, pretrain=True)
		model_checkpoint(args=args, model=model, optimizer=optimizer, scheduler=scheduler)

	elif args.mode == "pretrain":
		active_learner.active_train(model=model, criterion=criterion, criterion_cla=criterion_cla,
									train_datasets=train_datasets, val_datasets=val_datasets,
									test_datasets=test_datasets,
									optimizer=optimizer, scheduler=scheduler, pretrain=True)
		model_checkpoint(args=args, model=model, optimizer=optimizer, scheduler=scheduler)

	elif args.mode == "test":
		print("loading model ...")
		load_model(args = args, model=model, device=args.device, optimizer= optimizer)
		print("make prediction ...")
		active_learner.evaluate(model=model, criterion= criterion, eval_datasets=val_datasets, print_res=True)

def ensemble_learn(args):
	"""
	Entrance of Ensemble active learning
	"""
	# input dir
	queryset_dir = args.queryset_dir
	true_card_dir = args.true_card_dir
	dataset = args.dataset
	data_dir = args.data_dir

	# optimizer parameter
	lr = args.learning_rate
	weight_decay = args.weight_decay
	decay_factor = args.decay_factor


	QD = QueryDecompose(queryset_dir=queryset_dir, true_card_dir=true_card_dir, dataset=dataset, k=args.k)
	# decompose the query
	QD.decomose_queries()
	all_subsets = QD.all_subsets

	QS = Queryset(args= args, all_subsets=all_subsets)

	num_node_feat = QS.num_node_feat
	num_edge_feat = QS.num_edge_feat
	QS.print_queryset_info()

	train_sets, val_sets, test_sets, all_train_sets = QS.train_sets, QS.val_sets, QS.test_sets, QS.all_train_sets
	train_datasets = _to_datasets(train_sets) if args.cumulative else _to_datasets(all_train_sets)
	val_datasets, test_datasets, = _to_datasets(val_sets), _to_datasets(test_sets)

	models = []
	for _ in range(args.ensemble_num):
		models.append(cardnet.CardNet(args, num_node_feat= num_node_feat, num_edge_feat = num_edge_feat))

	criterion = torch.nn.MSELoss()
	criterion_cla = torch.nn.NLLLoss()
	optimizers = [ optim.Adam(model.parameters(), lr=lr, weight_decay=weight_decay) for model in models]
	schedulers = [ optim.lr_scheduler.ExponentialLR(optimizer, gamma=decay_factor) for optimizer in optimizers]

	active_learner = ActiveLearner(args)
	active_learner.ensemble_active_train(models, criterion,criterion_cla,
										 train_datasets, val_datasets, test_datasets, optimizers, schedulers, pretrain=True)



def cross_validate(args):
	"""
	Entrance of cross validation, without active learning
	"""
	# input dir
	queryset_dir = args.queryset_dir
	true_card_dir = args.true_card_dir
	dataset = args.dataset
	num_classes = args.max_classes

	# optimizer parameter
	lr = args.learning_rate
	weight_decay = args.weight_decay
	decay_factor = args.decay_factor

	QD = QueryDecompose(queryset_dir=queryset_dir, true_card_dir=true_card_dir, dataset=dataset, k=args.k)
	# decompose the query
	QD.decomose_queries()
	all_subsets = QD.all_subsets

	QS = Queryset(args=args, all_subsets=all_subsets)
	num_node_feat = QS.num_node_feat
	num_edge_feat = QS.num_edge_feat
	QS.print_queryset_info()
	all_sizes = QS.all_sizes # {size -> (graphs, card)}
	all_fold_train_sets, all_fold_val_sets = data_split_cv(all_sizes, num_fold=args.num_fold)

	criterion = torch.nn.MSELoss()
	criterion_cla = torch.nn.NLLLoss()
	active_learner = ActiveLearner(args)
	all_fold_val_res = None
	i = 0
	total_elapse_time = 0.0
	for train_sets, val_sets in zip(all_fold_train_sets, all_fold_val_sets):
		i += 1
		print("start the {}/{} fold training ...".format(i, args.num_fold))
		train_datasets, val_datasets = _to_datasets([train_sets], num_classes), _to_datasets(val_sets, num_classes)
		model = cardnet.CardNet(args, num_node_feat=num_node_feat, num_edge_feat=num_edge_feat)
		print(model)
		optimizer = optim.Adam(model.parameters(), lr=lr, weight_decay=weight_decay)
		scheduler = optim.lr_scheduler.ExponentialLR(optimizer, gamma=decay_factor)
		_, fold_elapse_time = active_learner.train(model=model, criterion=criterion, criterion_cal=criterion_cla,
									train_datasets=train_datasets, val_datasets=val_datasets,
									optimizer=optimizer, scheduler=scheduler, active=False)
		total_elapse_time += fold_elapse_time
		fold_eval_res = active_learner.evaluate(model=model, criterion=criterion, eval_datasets=val_datasets)
		# merge the result of the evaluation result of each fold
		if all_fold_val_res is None:
			all_fold_val_res = fold_eval_res
		else:
			tmp_all_fold_val_res = []
			for all_res, fold_res in zip(all_fold_val_res, fold_eval_res):
				tmp_res = all_res[0] + fold_res[0]
				tmp_loss = all_res[1] + fold_res[1]
				tmp_l1 = all_res[2] + fold_res[2]
				tmp_elapse_time = all_res[3] + fold_res[3]
				tmp_all_fold_val_res.append((tmp_res, tmp_loss, tmp_l1, tmp_elapse_time))
			all_fold_val_res = tmp_all_fold_val_res
	print("the average training time: {:.4f}(s)".format(total_elapse_time / args.num_fold))
	print("the total evaluation result:")
	error_median = print_eval_res(all_fold_val_res, print_details=False)
	print("error_median={}".format(0 - error_median))
	save_eval_res(args, sorted(all_sizes.keys()), all_fold_val_res, args.save_res_dir)


if __name__ == "__main__":
	parser = ArgumentParser("LSS", formatter_class=ArgumentDefaultsHelpFormatter, conflict_handler="resolve")
	# Model Settings (ONLY FOR CardNet MODEL)
	parser.add_argument("--num_layers", default=3, type=int,
						help="number of convolutional layers")
	parser.add_argument("--model_type", default="NNGINConcat", type=str,
						help="GNN layer type") # GIN, GINE, GAT, NN, GCN, SAGE, NNGIN, NNGINConcat
	parser.add_argument("--embed_type", default="freq", type=str,
						help="the node feature encoding type") # freq, n2v, prone, n2v_concat, prone_concat, nrp are tested
	parser.add_argument("--edge_embed_type", default="freq", type=str,
						help="the edge feature encoding type")
	parser.add_argument("--num_g_hid", default=128, type=int,
						help="hidden dim for transforming nodes for intermediate GNN layer")
	parser.add_argument("--num_e_hid", default=32, type=int,
						help="hidden dim for transforming edges for intermediate GNN layer")
	parser.add_argument("--out_g_ch", default=128, type=int,
						help="number of output dimension of the final GNN layer")
	parser.add_argument("--num_expert", default=64, type=int,
						help="hyper-parameter for the attention layer")
	parser.add_argument("--num_att_hid", default=64, type=int,
						help="hyper-parameter for the attention layer")
	parser.add_argument("--num_mlp_hid", default=128, type=int,
						help="number of hidden units of MLP")
	parser.add_argument('--pool_type', type=str, default="att",  # att, mean, sum, max
						help='shards pooling layer type')
	parser.add_argument('--dropout', type=float, default=0.2,
						help='Dropout rate (1 - keep probability).')
	# Training settings
	parser.add_argument("--cumulative", default=False, type=bool,
					help='Whether or not to enable cumulative learning')
	parser.add_argument("--num_fold", default=5, type=int,
					help="number of fold for cross validation")
	parser.add_argument("--epochs", default=80, type=int)
	parser.add_argument("--pretrain_epochs", default=30, type=int,
					help="number of epochs during the pre-training stage")
	parser.add_argument("--finetune_epochs", default=50, type=int,
					help="number of epochs during the fine-tuning stage")
	parser.add_argument("--batch_size", default= 2, type=int)
	parser.add_argument("--learning_rate", default= 1e-4, type=float)
	parser.add_argument('--weight_decay', type=float, default=5e-4,
					help='Weight decay (L2 loss on parameters).')
	parser.add_argument('--decay_factor', type=float, default=0.1,
					help='decay rate of (gamma).')
	parser.add_argument('--decay_patience', type=int, default=50,
					help='num of epochs for one lr decay.')
	parser.add_argument('--weight_exp', type=float, default=1.0,
					help='loss weight exp factor.')
	parser.add_argument('--no-cuda', action='store_true', default=False,
					help='Disables CUDA training.')
	parser.add_argument('--num_workers', type = int, default= 16,
					help='number of workers for Dataset.')
	parser.add_argument("--pretrain_ratio", type=float, default=0.2,
					help="ratio of each size bucket used for shared pre-training")
	parser.add_argument("--finetune_train_ratio", type=float, default=0.8,
					help="training ratio within the fine-tuning splits")
	parser.add_argument("--finetune_val_ratio", type=float, default=0.1,
					help="validation ratio within the fine-tuning splits")
	parser.add_argument("--seed", type=int, default=1,
					help="random seed for split reproducibility")
	# Classification task settings
	parser.add_argument("--multi_task", default=True, type=bool,
						help="enable/disable card classification task.")
	parser.add_argument("--max_classes", default=10, type=int,
						help="number classes for the card classification task.")
	parser.add_argument('--coeff', type=float, default=0.5,
						help='coefficient for the classification loss.')
	# Active Learner settings
	parser.add_argument("--uncertainty", default="consist", type=str,
						help="The uncertainty type") # entropy, margin, confident, consist, random are tested
	parser.add_argument("--biased_sample", default=True, type=bool,
						help="Enable Biased sampling for test set selection")
	parser.add_argument('--active_iters', type=int, default=2,
						help='Num of iterators of active learning.')
	parser.add_argument('--budget', type=int, default=50,
						help='Selected Queries budget Per Iteration.')
	parser.add_argument('--active_epochs', type=int, default=50,
						help='Training Epochs for per iteration active learner.')
	parser.add_argument('--ensemble_num', type=int, default=5,
						help='number of ensemble models for active learning.')
	# Input and Output directory
	parser.add_argument("--dataset", type=str, default="aids")  # aids, wordnet, yeast, hprd, youtube, eu2005 are tested
	parser.add_argument("--full_data_dir", type=str, default="./data/")
	parser.add_argument("--save_res_dir", type=str, default="./result/")
	parser.add_argument("--model_file", type=str, default="aids_homo.pth")
	parser.add_argument("--model_save_dir", type=str, default="./models")

	# Other parameters
	parser.add_argument("--matching", default="homo", type=str,
						help="The subgraph matching mode")
	parser.add_argument('--k', type=int, default=3,
						help='decompose hop number.')
	parser.add_argument("--verbose", default=True, type=bool)
	parser.add_argument("--mode", default="cross_val", type=str,
						help="The running mode") # train (train & test) or test (only test) or pretrain or ensemble or cross_val or pretrain_finetune
	args = parser.parse_args()

	# set the hardware parameter
	args.cuda = not args.no_cuda and torch.cuda.is_available()
	args.device = torch.device('cuda' if args.cuda else 'cpu')
	# set the input dir
	args.queryset_iso_dir = os.path.join(args.full_data_dir, "queryset")
	args.queryset_homo_dir = os.path.join(args.full_data_dir, "queryset_homo")
	args.true_iso_dir = os.path.join(args.full_data_dir, "true_cardinality")
	args.true_homo_dir = os.path.join(args.full_data_dir, "true_homo")
	args.data_dir = os.path.join(args.full_data_dir, "dataset")
	args.prone_feat_dir = os.path.join(args.full_data_dir, "prone")
	args.n2v_feat_dir = os.path.join(args.full_data_dir, "n2v")
	args.nrp_feat_dir = os.path.join(args.full_data_dir, "nrp")

	args.embed_feat_dir = args.n2v_feat_dir if args.embed_type == "n2v" or args.embed_type == "n2v_concat" else \
		args.prone_feat_dir
	if args.embed_type == "nrp":
		args.embed_feat_dir = args.nrp_feat_dir
	args.active_iters = 0 if args.mode in {"pretrain", "pretrain_finetune"} else args.active_iters
	args.queryset_dir = args.queryset_homo_dir if args.matching == "homo" else  args.queryset_iso_dir
	args.true_card_dir = args.true_homo_dir if args.matching == "homo" else args.true_iso_dir


	if args.verbose:
		print(args)
	if args.mode == "cross_val":
		cross_validate(args)
	elif args.mode == "ensemble":
		ensemble_learn(args)
	elif args.mode == "pretrain_finetune":
		pretrain_finetune_experiment(args)
	else: # train/test/pre-train
		main(args)<|MERGE_RESOLUTION|>--- conflicted
+++ resolved
@@ -1,9 +1,6 @@
 from argparse import ArgumentParser, ArgumentDefaultsHelpFormatter
 import copy
-<<<<<<< HEAD
 import csv
-=======
->>>>>>> 4c40a023
 import numpy as np
 import random
 from Queryset import Queryset, QueryDataset
